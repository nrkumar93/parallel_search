/*
 * Copyright (c) 2023, Ramkumar Natarajan
 * All rights reserved.
 *
 * Redistribution and use in source and binary forms, with or without
 * modification, are permitted provided that the following conditions are met:
 *
 *     * Redistributions of source code must retain the above copyright
 *       notice, this list of conditions and the following disclaimer.
 *     * Redistributions in binary form must reproduce the above copyright
 *       notice, this list of conditions and the following disclaimer in the
 *       documentation and/or other materials provided with the distribution.
 *     * Neither the name of the Carnegie Mellon University nor the names of its
 *       contributors may be used to endorse or promote products derived from
 *       this software without specific prior written permission.
 *
 * THIS SOFTWARE IS PROVIDED BY THE COPYRIGHT HOLDERS AND CONTRIBUTORS "AS IS"
 * AND ANY EXPRESS OR IMPLIED WARRANTIES, INCLUDING, BUT NOT LIMITED TO, THE
 * IMPLIED WARRANTIES OF MERCHANTABILITY AND FITNESS FOR A PARTICULAR PURPOSE
 * ARE DISCLAIMED. IN NO EVENT SHALL THE COPYRIGHT OWNER OR CONTRIBUTORS BE
 * LIABLE FOR ANY DIRECT, INDIRECT, INCIDENTAL, SPECIAL, EXEMPLARY, OR
 * CONSEQUENTIAL DAMAGES (INCLUDING, BUT NOT LIMITED TO, PROCUREMENT OF
 * SUBSTITUTE GOODS OR SERVICES; LOSS OF USE, DATA, OR PROFITS; OR BUSINESS
 * INTERRUPTION) HOWEVER CAUSED AND ON ANY THEORY OF LIABILITY, WHETHER IN
 * CONTRACT, STRICT LIABILITY, OR TORT (INCLUDING NEGLIGENCE OR OTHERWISE)
 * ARISING IN ANY WAY OUT OF THE USE OF THIS SOFTWARE, EVEN IF ADVISED OF THE
 * POSSIBILITY OF SUCH DAMAGE.
 */
/*!
 * \file   run_manipulation.cpp
 * \author Ramkumar Natarajan (rnataraj@cs.cmu.edu)
 * \date   2/21/23
 */

#include <cmath>
#include <cstdlib>
#include <iostream>
#include <fstream>
#include <numeric>
#include <boost/functional/hash.hpp>
#include <planners/insat/InsatPlanner.hpp>
#include <planners/insat/PinsatPlanner.hpp>
#include <planners/RrtPlanner.hpp>
#include <planners/RrtConnectPlanner.hpp>
#include <planners/EpasePlanner.hpp>
#include <planners/GepasePlanner.hpp>
#include <planners/WastarPlanner.hpp>
#include "ManipulationActions.hpp"
#include <mujoco/mujoco.h>
#include <planners/insat/opt/BSplineOpt.hpp>

using namespace std;
using namespace ps;

#define TERMINATION_DIST 0.1
#define DISCRETIZATION 0.05

namespace rm
{
  vector<double> goal;

  int dof;
  int num_actions;
  VecDf discretization;

  // Mujoco and LoS heuristic
  mjModel* global_m = nullptr;
  mjData* global_d = nullptr;
  std::unordered_map<size_t, double> heuristic_cache;
  /// shield heuristic weight
  VecDf shield_h_w;
}

double roundOff(double value, unsigned char prec)
{
    double pow_10 = pow(10.0, (double)prec);
    return round(value * pow_10) / pow_10;
}

bool isGoalState(const StateVarsType& state_vars, double dist_thresh)
{
    /// Joint-wise threshold
    for (int i=0; i < rm::dof; ++i)
    {
        if (fabs(rm::goal[i] - state_vars[i]) > dist_thresh)
        {
            return false;
        }
    }
    return true;

    /// Euclidean threshold
//    return (computeHeuristic(state_vars) < dist_thresh);
}

size_t StateKeyGenerator(const StateVarsType& state_vars)
{
    size_t seed = 0;
    for (int i=0; i < rm::dof; ++i)
    {
        boost::hash_combine(seed, state_vars[i]);
    }
    return seed;
}

size_t EdgeKeyGenerator(const EdgePtrType& edge_ptr)
{
    int controller_id;
    auto action_ptr = edge_ptr->action_ptr_;

    controller_id = std::stoi(action_ptr->GetType());

    if (controller_id > rm::num_actions)
    {
        throw runtime_error("Controller type not recognized in getEdgeKey!");
    }

    size_t seed = 0;
    boost::hash_combine(seed, edge_ptr->parent_state_ptr_->GetStateID());
    boost::hash_combine(seed, controller_id);

    return seed;
}

double computeHeuristicStateToState(const StateVarsType& state_vars_1, const StateVarsType& state_vars_2)
{
  double dist = 0.0;
  for (int i=0; i < rm::dof; ++i)
  {
    dist += pow(state_vars_2[i]-state_vars_1[i], 2);
  }
  return std::sqrt(dist);
}

double computeHeuristic(const StateVarsType& state_vars)
{
  return computeHeuristicStateToState(state_vars, rm::goal);
}

double computeLoSHeuristic(const StateVarsType& state_vars)
{
    size_t state_key = StateKeyGenerator(state_vars);
    if (rm::heuristic_cache.find(state_key) != rm::heuristic_cache.end())
    {
        return rm::heuristic_cache[state_key];
    }

    double h = computeHeuristic(state_vars);
    rm::heuristic_cache[state_key] = h;
    int N = static_cast<int>(h)/9e-1;
    Eigen::Map<const VecDf> p1(&state_vars[0], state_vars.size());
    Eigen::Map<const VecDf> p2(&rm::goal[0], rm::goal.size());

    for (int i=0; i<N; ++i)
    {
        double j = i/static_cast<double>(N);
        VecDf intp_pt = p1*(1-j) + p2*j;

        mju_copy(rm::global_d->qpos, intp_pt.data(), rm::global_m->nq);
        mj_fwdPosition(rm::global_m, rm::global_d);

        if (rm::global_d->ncon > 0)
        {
            rm::heuristic_cache[state_key] = 100;
            break;
        }
    }

    return rm::heuristic_cache[state_key];
}

double computeShieldHeuristic(const StateVarsType& state_vars)
{

//    double cost = shield_h_w(0) * pow((goal[0] - state_vars[0]),2) +
//                  shield_h_w(1) * pow((state_vars[1]),2) +
//                  shield_h_w(2) * pow((goal[2] - state_vars[2]),2) +
//                  shield_h_w(3) * pow((goal[3] - state_vars[3]),2) +
//                  shield_h_w(4) * pow((goal[4] - state_vars[4]),2) +
//                  shield_h_w(5) * pow((goal[5] - state_vars[5]),2);

    double cost = rm::shield_h_w(0) * pow((rm::goal[0] - state_vars[0]), 2) +
                  rm::shield_h_w(1) * pow((state_vars[1]), 2) +
                  rm::shield_h_w(2) * pow((-M_PI / 2 - state_vars[2]), 2);
    return std::sqrt(cost);
}

void postProcess(std::vector<PlanElement>& path, double& cost, double allowed_time, const shared_ptr<Action>& act, BSplineOpt& opt)
{
    cout << "Post processing with timeout: " << allowed_time << endl;
    std::shared_ptr<InsatAction> ins_act = std::dynamic_pointer_cast<InsatAction>(act);
    opt.postProcess(path, cost, allowed_time, ins_act.get());
}

void postProcessWithControlPoints(std::vector<PlanElement>& path, double& cost, double allowed_time, const shared_ptr<Action>& act, BSplineOpt& opt)
{
    cout << "Post processing with timeout: " << allowed_time << endl;
    std::shared_ptr<InsatAction> ins_act = std::dynamic_pointer_cast<InsatAction>(act);
    opt.postProcessWithControlPoints(path, cost, allowed_time, ins_act.get());
}

void setupMujoco(mjModel **m, mjData **d, std::string modelpath)
{
  *m = nullptr;
  if (std::strlen(modelpath.c_str()) > 4 && !strcmp(modelpath.c_str() + std::strlen(modelpath.c_str()) - 4, ".mjb"))
  {
    *m = mj_loadModel(modelpath.c_str(), nullptr);
  }
  else
  {
    *m = mj_loadXML(modelpath.c_str(), nullptr, nullptr, 0);
  }
  if (!m)
  {
    mju_error("Cannot load the model");
  }
  *d = mj_makeData(*m);
}

MatDf loadMPrims(std::string mprim_file)
{
  if (!rm::global_m)
  {
    std::runtime_error("Attempting to load motion primitives before Mujoco model. ERROR!");
  }

  /// Load input prims
  MatDf mprims = loadEigenFromFile<MatDf>(mprim_file, ' ');

  /// Input prims contain only one direction. Flip the sign for adding prims in the other direction
  int num_input_prim = mprims.rows();
  mprims.conservativeResize(2*mprims.rows(), mprims.cols());
  mprims.block(num_input_prim, 0, num_input_prim, rm::global_m->nq) =
      -1*mprims.block(0, 0, num_input_prim, rm::global_m->nq);

  return mprims;
}

void constructActions(vector<shared_ptr<Action>>& action_ptrs,
                      ParamsType& action_params,
                      std::string& mj_modelpath, std::string& mprimpath,
                      ManipulationAction::OptVecPtrType& opt,
                      int num_threads)
{

    /// Vectorize simulator handle
    ManipulationAction::MjModelVecType m_vec;
    ManipulationAction::MjDataVecType d_vec;
    for (int i=0; i<num_threads; ++i)
    {
      mjModel* act_m= nullptr;
      mjData * act_d= nullptr;
      setupMujoco(&act_m, &act_d, mj_modelpath);
      m_vec.push_back(act_m);
      d_vec.push_back(act_d);
    }

    /// Load mprims
    auto mprims = loadMPrims(mprimpath);
    mprims *= (M_PI/180.0); /// Input is in degrees. Convert to radians
    action_params["length"] = mprims.rows();
    rm::num_actions = mprims.rows();

    for (int i=0; i<=action_params["length"]; ++i)
    {
        if (i == action_params["length"])
        {
            auto one_joint_action = std::make_shared<OneJointAtATime>(std::to_string(i), action_params,
                                                                      DISCRETIZATION, mprims,
                                                                      opt, m_vec, d_vec, num_threads, 1);
            action_ptrs.emplace_back(one_joint_action);
        }
        else
        {
            bool is_expensive = (action_params["planner_name"] == 1) ? 1 : 0;
            auto one_joint_action = std::make_shared<OneJointAtATime>(std::to_string(i), action_params,
<<<<<<< HEAD
                                                                      DISCRETIZATION, mprims,
                                                                      opt, m_vec, d_vec, num_threads, 0);
=======
                                                                      mj_modelpath, DISCRETIZATION, mprims,
                                                                      opt, m_vec, d_vec, num_threads, is_expensive);
>>>>>>> ea43d2b1
            action_ptrs.emplace_back(one_joint_action);
        }
    }

    // So that the adaptive primitive is tried first
    reverse(action_ptrs.begin(), action_ptrs.end());
}

void constructPlanner(string planner_name, shared_ptr<Planner>& planner_ptr, vector<shared_ptr<Action>>& action_ptrs, ParamsType& planner_params, ParamsType& action_params, BSplineOpt& opt)
{
    if (planner_name == "epase")
       planner_ptr = std::make_shared<EpasePlanner>(planner_params);    
    else if (planner_name == "gepase")
       planner_ptr = std::make_shared<GepasePlanner>(planner_params);    
    else if (planner_name == "insat")
        planner_ptr = std::make_shared<InsatPlanner>(planner_params);
    else if (planner_name == "pinsat")
        planner_ptr = std::make_shared<PinsatPlanner>(planner_params);
    else if (planner_name == "rrt")
        planner_ptr = std::make_shared<RrtPlanner>(planner_params);
    else if (planner_name == "rrtconnect")
        planner_ptr = std::make_shared<RrtConnectPlanner>(planner_params);
    else if (planner_name == "wastar")
        planner_ptr = std::make_shared<WastarPlanner>(planner_params);
    else
        throw runtime_error("Planner type not identified!");

    planner_ptr->SetActions(action_ptrs);
    planner_ptr->SetStateMapKeyGenerator(bind(StateKeyGenerator, placeholders::_1));
    planner_ptr->SetEdgeKeyGenerator(bind(EdgeKeyGenerator, placeholders::_1));
    planner_ptr->SetHeuristicGenerator(bind(computeHeuristic, placeholders::_1));
    // planner_ptr->SetHeuristicGenerator(bind(computeLoSHeuristic, placeholders::_1));
    // planner_ptr->SetHeuristicGenerator(bind(computeShieldHeuristic, placeholders::_1));
    planner_ptr->SetStateToStateHeuristicGenerator(bind(computeHeuristicStateToState, placeholders::_1, placeholders::_2));
    planner_ptr->SetGoalChecker(bind(isGoalState, placeholders::_1, TERMINATION_DIST));
    if ((planner_name == "insat") || (planner_name == "pinsat") || (planner_name == "epase") || (planner_name == "gepase"))
    {
        planner_ptr->SetPostProcessor(bind(postProcess, placeholders::_1, placeholders::_2, placeholders::_3, action_ptrs[0], opt));
    }
    else
    {
        planner_ptr->SetPostProcessor(bind(postProcessWithControlPoints, placeholders::_1, placeholders::_2, placeholders::_3, action_ptrs[0], opt));        
    }
}

std::random_device rd;
std::mt19937 gen(0);  //here you could set the seed, but std::random_device already does that
std::uniform_real_distribution<float> dis(-1.0, 1.0);
VecDf genRandomVector(VecDf& low, VecDf& high, int size)
{
    VecDf range = high-low;
//    VecDf randvec = VecDf::Random(size);
    VecDf randvec = VecDf::NullaryExpr(size,1,[&](){return dis(gen);});
    randvec += VecDf::Constant(size, 1, 1.0);
    randvec /= 2.0;
    randvec = randvec.cwiseProduct(range);
    randvec += low;

    return randvec;
}

void generateStartsAndGoals(vector<vector<double>>& starts, vector<vector<double>>& goals, int num_runs, mjModel* m, mjData* d)
{
    bool valid = true;
    VecDf hi(rm::dof), lo(rm::dof);
    hi.setZero(); lo.setZero();
    for (int i=0; i<m->njnt; ++i)
    {
        lo(i) = m->jnt_range[2*i];
        hi(i) = m->jnt_range[2*i+1];
    }

    for (int i=0; i<num_runs; ++i)
    {
        VecDf st = genRandomVector(lo, hi, rm::dof);
        VecDf go = genRandomVector(lo, hi, rm::dof);
        for (int i=0; i < rm::dof; ++i)
        {
            if (i==3 || i==5) { st(i) = go(i) = 0.0;}
        }

        std::vector<double> v_st, v_go;
        v_st.resize(rm::dof);
        v_go.resize(rm::dof);
        VecDf::Map(&v_st[0], st.size()) = st;
        VecDf::Map(&v_go[0], go.size()) = go;

        starts.emplace_back(v_st);
        goals.emplace_back(v_go);
    }
}

void loadStartsAndGoalsFromFile(vector<vector<double>>& starts,
                                vector<vector<double>>& goals,
                                const string& start_path, const string& goal_path)
{
    MatDf start_mat = loadEigenFromFile<MatDf>(start_path);
    MatDf goal_mat = loadEigenFromFile<MatDf>(goal_path);

    for (int i=0; i<start_mat.rows(); ++i)
    {
//        for (int i=0; i<dof; ++i)
//        {
//            if (i==3 || i==5) { st(i) = go(i) = 0.0;}
//        }

        std::vector<double> v_st, v_go;
        v_st.resize(rm::dof);
        v_go.resize(rm::dof);
        VecDf::Map(&v_st[0], start_mat.cols()) = start_mat.row(i);
        VecDf::Map(&v_go[0], goal_mat.cols()) = goal_mat.row(i);

        starts.emplace_back(v_st);
        goals.emplace_back(v_go);
    }
}


MatDf sampleTrajectory(const drake::trajectories::BsplineTrajectory<double>& traj, double dt=1e-1)
{
    MatDf sampled_traj;
    int i=0;
    for (double t=0.0; t<=traj.end_time(); t+=dt)
    {
        sampled_traj.conservativeResize(rm::dof, sampled_traj.cols() + 1);
        sampled_traj.col(i) = traj.value(t);
        ++i;
    }
    return sampled_traj;
}


int main(int argc, char* argv[])
{
    int num_threads;

    if (!strcmp(argv[1], "insat") || !strcmp(argv[1], "wastar"))
    {
      if (argc != 2) throw runtime_error("Format: run_robot_nav_2d insat");
      num_threads = 1;
    }
    else if (!strcmp(argv[1], "pinsat") || !strcmp(argv[1], "rrt") || !strcmp(argv[1], "rrtconnect") || !strcmp(argv[1], "epase") || !strcmp(argv[1], "gepase"))
    {
      if (argc != 3) throw runtime_error("Format: run_robot_nav_2d pinsat [num_threads]");
      num_threads = atoi(argv[2]);
    }
    else
    {
      throw runtime_error("Planner " + string(argv[1]) + " not identified");
    }

    string planner_name = argv[1];


    /// Load MuJoCo model
    std::string modelpath = "../third_party/mujoco-2.3.2/model/abb/irb_1600/irb1600_6_12_shield.xml";
    mjModel *m = nullptr;
    mjData *d = nullptr;

    setupMujoco(&m,&d,modelpath);
    setupMujoco(&rm::global_m, &rm::global_d, modelpath);
    rm::dof = m->nq;
    rm::shield_h_w.resize(rm::dof);
    rm::shield_h_w << 0, 10, 7, 0.1, 1, 0.1;



    // Experiment parameters
    int num_runs;
    vector<int> scale_vec = {5, 5, 5, 10, 5};
    bool visualize_plan = true;
    bool load_starts_goals_from_file = true;

    // Define planner parameters
    ParamsType planner_params;
    planner_params["num_threads"] = num_threads;
    planner_params["heuristic_weight"] = 10;
    planner_params["timeout"] = 10;
    planner_params["adaptive_opt"] = 0;
    planner_params["smart_opt"] = 1;
    planner_params["min_exec_duration"] = 0.2;
    planner_params["max_exec_duration"] = 1.5;
    planner_params["num_ctrl_points"] = 7;
    planner_params["min_ctrl_points"] = 4;
    planner_params["max_ctrl_points"] = 7;
    planner_params["spline_order"] = 4;

    ofstream log_file;

    if ((planner_params["smart_opt"] == 1) && ((planner_name == "insat") || (planner_name == "pinsat")))
    {
        log_file.open("../logs/" + planner_name + "_smart_" + to_string(num_threads) + ".txt");
    }
    else if ((planner_params["adaptive_opt"] == 1) && ((planner_name == "insat") || (planner_name == "pinsat")))
    {
       log_file.open("../logs/" + planner_name + "_adaptive_" + to_string(num_threads) + ".txt"); 
    }
    else
    {
        log_file.open("../logs/" + planner_name + "_" + to_string(num_threads) + ".txt");    
    }

    if ((planner_name == "rrt") || (planner_name == "rrtconnect"))
    {
        planner_params["eps"] = 1.0;
        planner_params["goal_bias_probability"] = 0.05;
        planner_params["termination_distance"] = TERMINATION_DIST;  
    }

    // Generate random starts and goals
    std::vector<vector<double>> starts, goals;
    if (load_starts_goals_from_file)
    {
        std::string starts_path = "../examples/manipulation/resources/shield/starts_hard.txt";
        std::string goals_path = "../examples/manipulation/resources/shield/goals_hard.txt";
        loadStartsAndGoalsFromFile(starts, goals, starts_path, goals_path);
    }
    else
    {
        generateStartsAndGoals(starts, goals, num_runs, m, d);
    }

    // Robot Params
    IRB1600 robot_params;
    // Insat Params
    InsatParams insat_params(rm::dof, 2 * rm::dof, rm::dof);
    // spline params
    BSplineOpt::BSplineOptParams spline_params(rm::dof,
                                               planner_params["num_ctrl_points"],
                                               planner_params["spline_order"],
                                               planner_params["min_exec_duration"],
                                               planner_params["max_exec_duration"],
                                               BSplineOpt::BSplineOptParams::ConstraintMode::CONTROLPT);
    spline_params.setAdaptiveParams(planner_params["min_ctrl_points"], planner_params["max_ctrl_points"]);
    // discretization
    rm::discretization.resize(rm::dof);
    rm::discretization.setOnes();
    rm::discretization *= DISCRETIZATION;
    // discretization = (robot_params.max_q_ - robot_params.min_q_)/50.0;

    vector<double> all_maps_time_vec, all_maps_cost_vec;
    vector<int> all_maps_num_edges_vec;
    unordered_map<string, vector<double>> all_action_eval_times;
    vector<double> all_execution_time;

    /// save logs
    MatDf start_log, goal_log, traj_log;
    std::string traj_path ="../logs/" + planner_name +"_abb_traj.txt";
    std::string starts_path ="../logs/" + planner_name + "_abb_starts.txt";
    std::string goals_path ="../logs/" + planner_name +"_abb_goals.txt";

    // create opt
    auto opt = BSplineOpt(insat_params, robot_params, spline_params, planner_params);
    opt.SetGoalChecker(bind(isGoalState, placeholders::_1, TERMINATION_DIST));
    auto opt_vec_ptr = std::make_shared<ManipulationAction::OptVecType>(num_threads, opt);

    // Construct actions
    ParamsType action_params;
    action_params["planner_type"] = planner_name=="insat" || planner_name=="pinsat"? 1: -1;
    std::string mprimpath = "../examples/manipulation/resources/shield/irb1600_6_12.mprim";

    vector<shared_ptr<Action>> action_ptrs;
    constructActions(action_ptrs, action_params,
                     modelpath,
                     mprimpath,
                     opt_vec_ptr, num_threads);

    std::vector<std::shared_ptr<ManipulationAction>> manip_action_ptrs;
    for (auto& a : action_ptrs)
    {
        std::shared_ptr<ManipulationAction> manip_action_ptr = std::dynamic_pointer_cast<ManipulationAction>(a);
        manip_action_ptrs.emplace_back(manip_action_ptr);
    }

    int num_success = 0;
    vector<vector<PlanElement>> plan_vec;

    int run_offset = 0;
    num_runs = starts.size();
//    num_runs = 30;
    for (int run = run_offset; run < run_offset+num_runs; ++run)
    {
        // Set goal conditions
        rm::goal = goals[run];
        auto start = starts[run];

        for (auto& op : *opt_vec_ptr)
        {
            op.updateStartAndGoal(start, rm::goal);
        }

        for (auto& m : manip_action_ptrs)
        {
            m->setGoal(goals[run]);
        }

        // Clear heuristic cache
        rm::heuristic_cache.clear();

        // Construct planner
        shared_ptr<Planner> planner_ptr;
        constructPlanner(planner_name, planner_ptr, action_ptrs, planner_params, action_params, opt_vec_ptr->at(0));

        // Run experiments
        vector<double> time_vec, cost_vec;
        vector<int> num_edges_vec, threads_used_vec;
        vector<int> jobs_per_thread(planner_params["num_threads"], 0);
        unordered_map<string, vector<double>> action_eval_times;

        cout << " | Planner: " << planner_name
             << " | Heuristic weight: " << planner_params["heuristic_weight"]
             << " | Number of threads: " << planner_params["num_threads"]
             << " | Number of runs: " << num_runs
             << endl;
        cout <<  "---------------------------------------------------" << endl;

        cout << "Experiment: " << run << endl;
        // print start and goal
        std::cout << "start: ";
        for (double i: starts[run])
            std::cout << i << ' ';
        std::cout << std::endl;
        std::cout << "goal: ";
        for (double i: goals[run])
            std::cout << i << ' ';
        std::cout << std::endl;


        // Set start state
        planner_ptr->SetStartState(start);
        if ((planner_name == "rrt") || (planner_name == "rrtconnect"))
        {
            planner_ptr->SetGoalState(rm::goal);
        }


        double t=0, cost=0;
        int num_edges=0;

        bool plan_found = planner_ptr->Plan();
        auto planner_stats = planner_ptr->GetStats();
    
        cout << " | Time (s): " << planner_stats.total_time_
             << " | Cost: " << planner_stats.path_cost_
             << " | Length: " << planner_stats.path_length_
             << " | State expansions: " << planner_stats.num_state_expansions_
             << " | State expansions rate: " << planner_stats.num_state_expansions_/planner_stats.total_time_
             << " | Lock time: " <<  planner_stats.lock_time_
             << " | Expand time: " << planner_stats.cumulative_expansions_time_
             << " | Threads: " << planner_stats.num_threads_spawned_ << "/" << planner_params["num_threads"] << endl;

        for (auto& [action, times] : planner_stats.action_eval_times_)
        {
            auto total_time = accumulate(times.begin(), times.end(), 0.0);
            cout << action << " mean time: " << total_time/times.size()  
            << " | total: " << total_time 
            << " | num: " << times.size()
            << endl;
        }
        // cout << endl << "------------- Jobs per thread -------------" << endl;
        // for (int tidx = 0; tidx < planner_params["num_threads"]; ++tidx)
        // {
        //     cout << "thread: " << tidx << " jobs: " << planner_stats.num_jobs_per_thread_[tidx] << endl;
        // }
        // cout << "************************" << endl;
        // getchar();

        if (plan_found)
        {

            time_vec.emplace_back(planner_stats.total_time_);
            all_maps_time_vec.emplace_back(planner_stats.total_time_);
            cost_vec.emplace_back(planner_stats.path_cost_);
            all_maps_cost_vec.emplace_back(planner_stats.path_cost_);
            num_edges_vec.emplace_back(planner_stats.num_evaluated_edges_);
            all_maps_num_edges_vec.emplace_back(planner_stats.num_evaluated_edges_);

            for (auto& [action, times] : planner_stats.action_eval_times_)
            {
                action_eval_times[action].insert(action_eval_times[action].end(), times.begin(), times.end());
                all_action_eval_times[action].insert(all_action_eval_times[action].end(), times.begin(), times.end());
            }

            threads_used_vec.emplace_back(planner_stats.num_threads_spawned_);
            for (int tidx = 0; tidx < planner_params["num_threads"]; ++tidx)
                jobs_per_thread[tidx] += planner_stats.num_jobs_per_thread_[tidx];

            num_success++;
    
            cout << endl << "************************" << endl;
            cout << "Number of runs: " << num_runs << endl;
            cout << "Mean time: " << accumulate(time_vec.begin(), time_vec.end(), 0.0)/time_vec.size() << endl;
            cout << "Mean cost: " << accumulate(cost_vec.begin(), cost_vec.end(), 0.0)/cost_vec.size() << endl;
            cout << "Mean threads used: " << accumulate(threads_used_vec.begin(), threads_used_vec.end(), 0.0)/threads_used_vec.size() << "/" << planner_params["num_threads"] << endl;
            cout << "Mean evaluated edges: " << roundOff(accumulate(num_edges_vec.begin(), num_edges_vec.end(), 0.0)/double(num_edges_vec.size()), 2) << endl;
            // cout << endl << "------------- Mean jobs per thread -------------" << endl;
            // for (int tidx = 0; tidx < planner_params["num_threads"]; ++tidx)
            // {
            //     cout << "thread: " << tidx << " jobs: " << jobs_per_thread[tidx]/num_success << endl;
            // }
            // cout << "************************" << endl;

            // cout << endl << "------------- Mean action eval times -------------" << endl;
            // for (auto [action, times] : action_eval_times)
            // {
            //     cout << action << ": " << accumulate(times.begin(), times.end(), 0.0)/times.size() << endl;
            // }
            // cout << "************************" << endl;

            /// track logs
            start_log.conservativeResize(start_log.rows()+1, insat_params.lowD_dims_);
            goal_log.conservativeResize(goal_log.rows()+1, insat_params.lowD_dims_);
            for (int i=0; i < rm::dof; ++i)
            {
                Eigen::Map<const VecDf> svec(&starts[run][0], rm::dof);
                Eigen::Map<const VecDf> gvec(&goals[run][0], rm::dof);
                start_log.bottomRows(1) = svec.transpose();
                goal_log.bottomRows(1) = gvec.transpose();
            }

            if ((planner_name == "insat") || (planner_name == "pinsat"))
            {
                std::shared_ptr<InsatPlanner> insat_planner = std::dynamic_pointer_cast<InsatPlanner>(planner_ptr);
                auto soln_traj = insat_planner->getSolutionTraj();
                auto samp_traj = sampleTrajectory(soln_traj.traj_, 5e-3);
                traj_log.conservativeResize(insat_params.lowD_dims_, traj_log.cols()+samp_traj.cols());
                traj_log.rightCols(samp_traj.cols()) = samp_traj;
                all_execution_time.push_back(soln_traj.traj_.end_time());
                cout << "Execution time: " << soln_traj.traj_.end_time() << endl;
            }
            else
            {
                auto plan = planner_ptr->GetPlan();
                plan_vec.emplace_back(plan);
            }


            if (visualize_plan)
            {
            }
    
        }
        else
        {
            cout << " | Plan not found!" << endl;
        }

        log_file << run << " " 
        << planner_stats.total_time_ << " " 
        << planner_stats.path_cost_<< " " 
        << planner_stats.path_length_<< " " 
        << planner_stats.num_state_expansions_<< " " 
        << planner_stats.num_evaluated_edges_<< " " 
        << planner_stats.num_threads_spawned_<< " " 
        << endl;
    }

    StateVarsType dummy_wp(6, -1);
    if ((planner_name == "insat") || (planner_name == "pinsat"))
    {
        traj_log.transposeInPlace();
        writeEigenToFile(traj_path, traj_log);
    }
    else
    {
        ofstream traj_fout("../logs/" + planner_name + "_abb_traj.txt");

        for (auto& p : plan_vec)
        {
            for (auto& wp : p)
            {
                for (auto& j : wp.state_)
                {
                    traj_fout << j << " ";
                }
                traj_fout << endl;
            }

            for (auto& j : dummy_wp)
            {
                traj_fout << j << " ";
            }
            traj_fout << endl;
        }
        
        traj_fout.close();

    }

    writeEigenToFile(starts_path, start_log);
    writeEigenToFile(goals_path, goal_log);


    cout << endl << "************ Global Stats ************" << endl;
    cout << "Success rate: " << double(num_success)/num_runs << endl;
    cout << "Mean time: " << accumulate(all_maps_time_vec.begin(), all_maps_time_vec.end(), 0.0)/all_maps_time_vec.size() << endl;
    cout << "Mean cost: " << accumulate(all_maps_cost_vec.begin(), all_maps_cost_vec.end(), 0.0)/all_maps_cost_vec.size() << endl;
    cout << "Mean evaluated edges: " << roundOff(accumulate(all_maps_num_edges_vec.begin(), all_maps_num_edges_vec.end(), 0.0)/double(all_maps_num_edges_vec.size()), 2) << endl;
    cout << "Mean trajectory duration: " << roundOff(reduce(all_execution_time.begin(), all_execution_time.end())/double(all_execution_time.size()), 2) << endl;
    cout << endl << "************************" << endl;

    cout << endl << "------------- Mean action eval times -------------" << endl;
    for (auto [action, times] : all_action_eval_times)
    {
        cout << action << ": " << accumulate(times.begin(), times.end(), 0.0)/times.size() << endl;
    }
    cout << "************************" << endl;

}
<|MERGE_RESOLUTION|>--- conflicted
+++ resolved
@@ -242,6 +242,8 @@
                       ManipulationAction::OptVecPtrType& opt,
                       int num_threads)
 {
+    /// Cspace prims
+    ManipulationAction::Mode mprim_mode = ManipulationAction::Mode::CSPACE;
 
     /// Vectorize simulator handle
     ManipulationAction::MjModelVecType m_vec;
@@ -266,7 +268,7 @@
         if (i == action_params["length"])
         {
             auto one_joint_action = std::make_shared<OneJointAtATime>(std::to_string(i), action_params,
-                                                                      DISCRETIZATION, mprims,
+                                                                      mprim_mode, DISCRETIZATION, mprims,
                                                                       opt, m_vec, d_vec, num_threads, 1);
             action_ptrs.emplace_back(one_joint_action);
         }
@@ -274,13 +276,8 @@
         {
             bool is_expensive = (action_params["planner_name"] == 1) ? 1 : 0;
             auto one_joint_action = std::make_shared<OneJointAtATime>(std::to_string(i), action_params,
-<<<<<<< HEAD
-                                                                      DISCRETIZATION, mprims,
-                                                                      opt, m_vec, d_vec, num_threads, 0);
-=======
-                                                                      mj_modelpath, DISCRETIZATION, mprims,
+                                                                      mprim_mode, DISCRETIZATION, mprims,
                                                                       opt, m_vec, d_vec, num_threads, is_expensive);
->>>>>>> ea43d2b1
             action_ptrs.emplace_back(one_joint_action);
         }
     }
