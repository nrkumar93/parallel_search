--- conflicted
+++ resolved
@@ -12,24 +12,15 @@
 public:
     RobotNav2dAction(const std::string& type, ParamsType params, std::vector<std::vector<int>> map, bool is_expensive = true)
     : Action(type, params, is_expensive), map_(map) {};
-<<<<<<< HEAD
-    bool CheckPreconditions(StateVarsType state); 
-    ActionSuccessor GetSuccessor(StateVarsType state_vars, int thread_id); 
-    ActionSuccessor GetSuccessorLazy(StateVarsType state_vars, int thread_id); 
-    ActionSuccessor Evaluate(StateVarsType parent_state_vars, StateVarsType child_state_vars, int thread_id=0);
-=======
     bool CheckPreconditions(const StateVarsType& state); 
     ActionSuccessor GetSuccessor(const StateVarsType& state_vars, int thread_id); 
     ActionSuccessor GetSuccessorLazy(const StateVarsType& state_vars, int thread_id); 
     ActionSuccessor Evaluate(const StateVarsType& parent_state_vars, const StateVarsType& child_state_vars, int thread_id=0);
      
 protected:
->>>>>>> d8b99bcd
     bool isValidCell(int x, int y);
     bool inRange(int x, int y);
     std::vector<std::pair<int, int>> getFootPrintRectangular(int x, int y, int footprint_size);
-
-protected:
     std::vector<double> move_dir_;
     std::vector<std::vector<int>> map_;
     std::vector<std::pair<int, int>> footprint_;
