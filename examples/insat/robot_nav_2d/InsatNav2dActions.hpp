#ifndef INSAT_NAV2D_ACTION_HPP
#define INSAT_NAV2D_ACTION_HPP

#include <common/Types.hpp>
#include <common/insat/InsatAction.hpp>
#include "planners/insat/opt/DummyOpt.hpp"

namespace ps
{

    class InsatNav2dAction : public InsatAction
    {

    public:

        typedef std::shared_ptr<InsatNav2dAction> Ptr;
        typedef DummyOpt OptType;
        typedef std::vector<OptType> OptVecType;
        typedef std::shared_ptr<OptVecType> OptVecPtrType;

        friend class DummyOpt;

        InsatNav2dAction(const std::string& type,
                         ParamsType params,
                         std::vector<std::vector<int>>& map,
                         OptVecPtrType& opt,
                         bool is_expensive = true);

        virtual bool CheckPreconditions(StateVarsType state);
        ActionSuccessor GetSuccessor(StateVarsType state_vars, int thread_id);
        ActionSuccessor GetSuccessorLazy(StateVarsType state_vars, int thread_id);
        ActionSuccessor Evaluate(StateVarsType parent_state_vars, StateVarsType child_state_vars, int thread_id=0);
        bool isValidCell(int x, int y) const;
        bool inRange(int x, int y);
        std::vector<std::pair<int, int>> getFootPrintRectangular(int x, int y, int footprint_size);

        // INSAT
        void setOpt(OptVecPtrType& opt);
<<<<<<< HEAD
        bool isFeasible(MatDf& traj) const;
        TrajType optimize(const StateVarsType& s1, const StateVarsType& s2, int thread_id=0) const;
        TrajType warmOptimize(const TrajType& t1, const TrajType& t2, int thread_id=0) const;
        TrajType warmOptimize(const TrajType& t, int thread_id=0) const;
=======
        bool isFeasible(MatDf& traj, int thread_id) const;
        TrajType optimize(const StateVarsType& s1, const StateVarsType& s2, int thread_id) const;
        TrajType warmOptimize(const TrajType& t1, const TrajType& t2, int thread_id) const;
>>>>>>> 63dc17f8
        double getCost(const TrajType& traj, int thread_id=0) const;

    protected:

        std::vector<double> move_dir_;
        std::vector<std::vector<int>> map_;
        std::vector<std::pair<int, int>> footprint_;
        LockType lock_;
        OptVecPtrType opt_;

    };

    class IMoveUpAction : public InsatNav2dAction
    {

    public:
        IMoveUpAction(const std::string& type, ParamsType params, std::vector<std::vector<int>> map, OptVecPtrType opt, bool is_expensive = true):
                InsatNav2dAction(type, params, map, opt, is_expensive)
        {
            move_dir_ = {0, 1};
        };

<<<<<<< HEAD
      void setOpt(OptVecPtrType& opt) {InsatNav2dAction::setOpt(opt);};
      bool isFeasible(MatDf& traj) const {return InsatNav2dAction::isFeasible(traj);};
      TrajType optimize(const StateVarsType& s1, const StateVarsType& s2, int thread_id=0) const
      {return InsatNav2dAction::optimize(s1, s2, thread_id);}
      TrajType warmOptimize(const TrajType& t1, const TrajType& t2, int thread_id=0) const
      {return InsatNav2dAction::warmOptimize(t1, t2, thread_id);}
        TrajType warmOptimize(const TrajType& t, int thread_id=0) const
        {return InsatNav2dAction::warmOptimize(t, thread_id);}
      double getCost(const TrajType& traj, int thread_id=0) const
      {return InsatNav2dAction::getCost(traj, thread_id);}
=======
>>>>>>> 63dc17f8
    };

    class IMoveUpRightAction : public InsatNav2dAction
    {

    public:
        IMoveUpRightAction(const std::string& type, ParamsType params, std::vector<std::vector<int>> map, OptVecPtrType opt, bool is_expensive = true):
                InsatNav2dAction(type, params, map, opt, is_expensive)
        {
            move_dir_ = {1, 1};
        };

<<<<<<< HEAD
      void setOpt(OptVecPtrType& opt) {InsatNav2dAction::setOpt(opt);};
      bool isFeasible(MatDf& traj) const {return InsatNav2dAction::isFeasible(traj);};
      TrajType optimize(const StateVarsType& s1, const StateVarsType& s2, int thread_id=0) const
      {return InsatNav2dAction::optimize(s1, s2, thread_id);}
      TrajType warmOptimize(const TrajType& t1, const TrajType& t2, int thread_id=0) const
      {return InsatNav2dAction::warmOptimize(t1, t2, thread_id);}
        TrajType warmOptimize(const TrajType& t, int thread_id=0) const
        {return InsatNav2dAction::warmOptimize(t, thread_id);}
      double getCost(const TrajType& traj, int thread_id=0) const
      {return InsatNav2dAction::getCost(traj, thread_id);}
=======
>>>>>>> 63dc17f8
    };

    class IMoveRightAction : public InsatNav2dAction
    {

    public:
        IMoveRightAction(const std::string& type, ParamsType params, std::vector<std::vector<int>> map, OptVecPtrType opt, bool is_expensive = true):
                InsatNav2dAction(type, params, map, opt, is_expensive)
        {
            move_dir_ = {1, 0};
        };

<<<<<<< HEAD
      void setOpt(OptVecPtrType& opt) {InsatNav2dAction::setOpt(opt);};
      bool isFeasible(MatDf& traj) const {return InsatNav2dAction::isFeasible(traj);};
      TrajType optimize(const StateVarsType& s1, const StateVarsType& s2, int thread_id=0) const
      {return InsatNav2dAction::optimize(s1, s2, thread_id);}
      TrajType warmOptimize(const TrajType& t1, const TrajType& t2, int thread_id=0) const
      {return InsatNav2dAction::warmOptimize(t1, t2, thread_id);}
        TrajType warmOptimize(const TrajType& t, int thread_id=0) const
        {return InsatNav2dAction::warmOptimize(t, thread_id);}
      double getCost(const TrajType& traj, int thread_id=0) const
      {return InsatNav2dAction::getCost(traj, thread_id);}
=======
>>>>>>> 63dc17f8
    };

    class IMoveRightDownAction : public InsatNav2dAction
    {

    public:
        IMoveRightDownAction(const std::string& type, ParamsType params, std::vector<std::vector<int>> map, OptVecPtrType opt, bool is_expensive = true):
                InsatNav2dAction(type, params, map, opt, is_expensive)
        {
            move_dir_ = {1, -1};
        };

<<<<<<< HEAD
      void setOpt(OptVecPtrType& opt) {InsatNav2dAction::setOpt(opt);};
      bool isFeasible(MatDf& traj) const {return InsatNav2dAction::isFeasible(traj);};
      TrajType optimize(const StateVarsType& s1, const StateVarsType& s2, int thread_id=0) const
      {return InsatNav2dAction::optimize(s1, s2, thread_id);}
      TrajType warmOptimize(const TrajType& t1, const TrajType& t2, int thread_id=0) const
      {return InsatNav2dAction::warmOptimize(t1, t2, thread_id);}
        TrajType warmOptimize(const TrajType& t, int thread_id=0) const
        {return InsatNav2dAction::warmOptimize(t, thread_id);}
      double getCost(const TrajType& traj, int thread_id=0) const
      {return InsatNav2dAction::getCost(traj, thread_id);}
=======
>>>>>>> 63dc17f8
    };


    class IMoveDownAction : public InsatNav2dAction
    {

    public:
        IMoveDownAction(const std::string& type, ParamsType params, std::vector<std::vector<int>> map, OptVecPtrType opt, bool is_expensive = true):
                InsatNav2dAction(type, params, map, opt, is_expensive)
        {
            move_dir_ = {0, -1};
        };

<<<<<<< HEAD
      void setOpt(OptVecPtrType& opt) {InsatNav2dAction::setOpt(opt);};
      bool isFeasible(MatDf& traj) const {return InsatNav2dAction::isFeasible(traj);};
      TrajType optimize(const StateVarsType& s1, const StateVarsType& s2, int thread_id=0) const
      {return InsatNav2dAction::optimize(s1, s2, thread_id);}
      TrajType warmOptimize(const TrajType& t1, const TrajType& t2, int thread_id=0) const
      {return InsatNav2dAction::warmOptimize(t1, t2, thread_id);}
        TrajType warmOptimize(const TrajType& t, int thread_id=0) const
        {return InsatNav2dAction::warmOptimize(t, thread_id);}
      double getCost(const TrajType& traj, int thread_id=0) const
      {return InsatNav2dAction::getCost(traj, thread_id);}
=======
>>>>>>> 63dc17f8
    };

    class IMoveDownLeftAction : public InsatNav2dAction
    {

    public:
        IMoveDownLeftAction(const std::string& type, ParamsType params, std::vector<std::vector<int>> map, OptVecPtrType opt, bool is_expensive = true):
                InsatNav2dAction(type, params, map, opt, is_expensive)
        {
            move_dir_ = {-1, -1};
        };

<<<<<<< HEAD
      void setOpt(OptVecPtrType& opt) {InsatNav2dAction::setOpt(opt);};
      bool isFeasible(MatDf& traj) const {return InsatNav2dAction::isFeasible(traj);};
      TrajType optimize(const StateVarsType& s1, const StateVarsType& s2, int thread_id=0) const
      {return InsatNav2dAction::optimize(s1, s2, thread_id);}
      TrajType warmOptimize(const TrajType& t1, const TrajType& t2, int thread_id=0) const
      {return InsatNav2dAction::warmOptimize(t1, t2, thread_id);}
        TrajType warmOptimize(const TrajType& t, int thread_id=0) const
        {return InsatNav2dAction::warmOptimize(t, thread_id);}
      double getCost(const TrajType& traj, int thread_id=0) const
      {return InsatNav2dAction::getCost(traj, thread_id);}
=======
>>>>>>> 63dc17f8
    };


    class IMoveLeftAction : public InsatNav2dAction
    {

    public:
        IMoveLeftAction(const std::string& type, ParamsType params, std::vector<std::vector<int>> map, OptVecPtrType opt, bool is_expensive = true):
                InsatNav2dAction(type, params, map, opt, is_expensive)
        {
            move_dir_ = {-1, 0};
        };

<<<<<<< HEAD
      void setOpt(OptVecPtrType& opt) {InsatNav2dAction::setOpt(opt);};
      bool isFeasible(MatDf& traj) const {return InsatNav2dAction::isFeasible(traj);};
      TrajType optimize(const StateVarsType& s1, const StateVarsType& s2, int thread_id=0) const
      {return InsatNav2dAction::optimize(s1, s2, thread_id);}
      TrajType warmOptimize(const TrajType& t1, const TrajType& t2, int thread_id=0) const
      {return InsatNav2dAction::warmOptimize(t1, t2, thread_id);}
        TrajType warmOptimize(const TrajType& t, int thread_id=0) const
        {return InsatNav2dAction::warmOptimize(t, thread_id);}
      double getCost(const TrajType& traj, int thread_id=0) const
      {return InsatNav2dAction::getCost(traj, thread_id);}
=======
>>>>>>> 63dc17f8
    };


    class IMoveLeftUpAction : public InsatNav2dAction
    {

    public:
        IMoveLeftUpAction(const std::string& type, ParamsType params, std::vector<std::vector<int>> map, OptVecPtrType opt, bool is_expensive = true):
                InsatNav2dAction(type, params, map, opt, is_expensive)
        {
            move_dir_ = {-1, 1};
        };

<<<<<<< HEAD
      void setOpt(OptVecPtrType& opt) {InsatNav2dAction::setOpt(opt);};
      bool isFeasible(MatDf& traj) const {return InsatNav2dAction::isFeasible(traj);};
      TrajType optimize(const StateVarsType& s1, const StateVarsType& s2, int thread_id=0) const
      {return InsatNav2dAction::optimize(s1, s2, thread_id);}
      TrajType warmOptimize(const TrajType& t1, const TrajType& t2, int thread_id=0) const
      {return InsatNav2dAction::warmOptimize(t1, t2, thread_id);}
        TrajType warmOptimize(const TrajType& t, int thread_id=0) const
        {return InsatNav2dAction::warmOptimize(t, thread_id);}
      double getCost(const TrajType& traj, int thread_id=0) const
      {return InsatNav2dAction::getCost(traj, thread_id);}
=======
>>>>>>> 63dc17f8
    };

}

#endif<|MERGE_RESOLUTION|>--- conflicted
+++ resolved
@@ -36,16 +36,10 @@
 
         // INSAT
         void setOpt(OptVecPtrType& opt);
-<<<<<<< HEAD
-        bool isFeasible(MatDf& traj) const;
-        TrajType optimize(const StateVarsType& s1, const StateVarsType& s2, int thread_id=0) const;
-        TrajType warmOptimize(const TrajType& t1, const TrajType& t2, int thread_id=0) const;
-        TrajType warmOptimize(const TrajType& t, int thread_id=0) const;
-=======
         bool isFeasible(MatDf& traj, int thread_id) const;
         TrajType optimize(const StateVarsType& s1, const StateVarsType& s2, int thread_id) const;
         TrajType warmOptimize(const TrajType& t1, const TrajType& t2, int thread_id) const;
->>>>>>> 63dc17f8
+        TrajType warmOptimize(const TrajType& t, int thread_id) const;
         double getCost(const TrajType& traj, int thread_id=0) const;
 
     protected:
@@ -67,20 +61,6 @@
         {
             move_dir_ = {0, 1};
         };
-
-<<<<<<< HEAD
-      void setOpt(OptVecPtrType& opt) {InsatNav2dAction::setOpt(opt);};
-      bool isFeasible(MatDf& traj) const {return InsatNav2dAction::isFeasible(traj);};
-      TrajType optimize(const StateVarsType& s1, const StateVarsType& s2, int thread_id=0) const
-      {return InsatNav2dAction::optimize(s1, s2, thread_id);}
-      TrajType warmOptimize(const TrajType& t1, const TrajType& t2, int thread_id=0) const
-      {return InsatNav2dAction::warmOptimize(t1, t2, thread_id);}
-        TrajType warmOptimize(const TrajType& t, int thread_id=0) const
-        {return InsatNav2dAction::warmOptimize(t, thread_id);}
-      double getCost(const TrajType& traj, int thread_id=0) const
-      {return InsatNav2dAction::getCost(traj, thread_id);}
-=======
->>>>>>> 63dc17f8
     };
 
     class IMoveUpRightAction : public InsatNav2dAction
@@ -92,20 +72,6 @@
         {
             move_dir_ = {1, 1};
         };
-
-<<<<<<< HEAD
-      void setOpt(OptVecPtrType& opt) {InsatNav2dAction::setOpt(opt);};
-      bool isFeasible(MatDf& traj) const {return InsatNav2dAction::isFeasible(traj);};
-      TrajType optimize(const StateVarsType& s1, const StateVarsType& s2, int thread_id=0) const
-      {return InsatNav2dAction::optimize(s1, s2, thread_id);}
-      TrajType warmOptimize(const TrajType& t1, const TrajType& t2, int thread_id=0) const
-      {return InsatNav2dAction::warmOptimize(t1, t2, thread_id);}
-        TrajType warmOptimize(const TrajType& t, int thread_id=0) const
-        {return InsatNav2dAction::warmOptimize(t, thread_id);}
-      double getCost(const TrajType& traj, int thread_id=0) const
-      {return InsatNav2dAction::getCost(traj, thread_id);}
-=======
->>>>>>> 63dc17f8
     };
 
     class IMoveRightAction : public InsatNav2dAction
@@ -117,20 +83,6 @@
         {
             move_dir_ = {1, 0};
         };
-
-<<<<<<< HEAD
-      void setOpt(OptVecPtrType& opt) {InsatNav2dAction::setOpt(opt);};
-      bool isFeasible(MatDf& traj) const {return InsatNav2dAction::isFeasible(traj);};
-      TrajType optimize(const StateVarsType& s1, const StateVarsType& s2, int thread_id=0) const
-      {return InsatNav2dAction::optimize(s1, s2, thread_id);}
-      TrajType warmOptimize(const TrajType& t1, const TrajType& t2, int thread_id=0) const
-      {return InsatNav2dAction::warmOptimize(t1, t2, thread_id);}
-        TrajType warmOptimize(const TrajType& t, int thread_id=0) const
-        {return InsatNav2dAction::warmOptimize(t, thread_id);}
-      double getCost(const TrajType& traj, int thread_id=0) const
-      {return InsatNav2dAction::getCost(traj, thread_id);}
-=======
->>>>>>> 63dc17f8
     };
 
     class IMoveRightDownAction : public InsatNav2dAction
@@ -142,20 +94,6 @@
         {
             move_dir_ = {1, -1};
         };
-
-<<<<<<< HEAD
-      void setOpt(OptVecPtrType& opt) {InsatNav2dAction::setOpt(opt);};
-      bool isFeasible(MatDf& traj) const {return InsatNav2dAction::isFeasible(traj);};
-      TrajType optimize(const StateVarsType& s1, const StateVarsType& s2, int thread_id=0) const
-      {return InsatNav2dAction::optimize(s1, s2, thread_id);}
-      TrajType warmOptimize(const TrajType& t1, const TrajType& t2, int thread_id=0) const
-      {return InsatNav2dAction::warmOptimize(t1, t2, thread_id);}
-        TrajType warmOptimize(const TrajType& t, int thread_id=0) const
-        {return InsatNav2dAction::warmOptimize(t, thread_id);}
-      double getCost(const TrajType& traj, int thread_id=0) const
-      {return InsatNav2dAction::getCost(traj, thread_id);}
-=======
->>>>>>> 63dc17f8
     };
 
 
@@ -168,20 +106,6 @@
         {
             move_dir_ = {0, -1};
         };
-
-<<<<<<< HEAD
-      void setOpt(OptVecPtrType& opt) {InsatNav2dAction::setOpt(opt);};
-      bool isFeasible(MatDf& traj) const {return InsatNav2dAction::isFeasible(traj);};
-      TrajType optimize(const StateVarsType& s1, const StateVarsType& s2, int thread_id=0) const
-      {return InsatNav2dAction::optimize(s1, s2, thread_id);}
-      TrajType warmOptimize(const TrajType& t1, const TrajType& t2, int thread_id=0) const
-      {return InsatNav2dAction::warmOptimize(t1, t2, thread_id);}
-        TrajType warmOptimize(const TrajType& t, int thread_id=0) const
-        {return InsatNav2dAction::warmOptimize(t, thread_id);}
-      double getCost(const TrajType& traj, int thread_id=0) const
-      {return InsatNav2dAction::getCost(traj, thread_id);}
-=======
->>>>>>> 63dc17f8
     };
 
     class IMoveDownLeftAction : public InsatNav2dAction
@@ -193,20 +117,6 @@
         {
             move_dir_ = {-1, -1};
         };
-
-<<<<<<< HEAD
-      void setOpt(OptVecPtrType& opt) {InsatNav2dAction::setOpt(opt);};
-      bool isFeasible(MatDf& traj) const {return InsatNav2dAction::isFeasible(traj);};
-      TrajType optimize(const StateVarsType& s1, const StateVarsType& s2, int thread_id=0) const
-      {return InsatNav2dAction::optimize(s1, s2, thread_id);}
-      TrajType warmOptimize(const TrajType& t1, const TrajType& t2, int thread_id=0) const
-      {return InsatNav2dAction::warmOptimize(t1, t2, thread_id);}
-        TrajType warmOptimize(const TrajType& t, int thread_id=0) const
-        {return InsatNav2dAction::warmOptimize(t, thread_id);}
-      double getCost(const TrajType& traj, int thread_id=0) const
-      {return InsatNav2dAction::getCost(traj, thread_id);}
-=======
->>>>>>> 63dc17f8
     };
 
 
@@ -219,20 +129,6 @@
         {
             move_dir_ = {-1, 0};
         };
-
-<<<<<<< HEAD
-      void setOpt(OptVecPtrType& opt) {InsatNav2dAction::setOpt(opt);};
-      bool isFeasible(MatDf& traj) const {return InsatNav2dAction::isFeasible(traj);};
-      TrajType optimize(const StateVarsType& s1, const StateVarsType& s2, int thread_id=0) const
-      {return InsatNav2dAction::optimize(s1, s2, thread_id);}
-      TrajType warmOptimize(const TrajType& t1, const TrajType& t2, int thread_id=0) const
-      {return InsatNav2dAction::warmOptimize(t1, t2, thread_id);}
-        TrajType warmOptimize(const TrajType& t, int thread_id=0) const
-        {return InsatNav2dAction::warmOptimize(t, thread_id);}
-      double getCost(const TrajType& traj, int thread_id=0) const
-      {return InsatNav2dAction::getCost(traj, thread_id);}
-=======
->>>>>>> 63dc17f8
     };
 
 
@@ -245,20 +141,6 @@
         {
             move_dir_ = {-1, 1};
         };
-
-<<<<<<< HEAD
-      void setOpt(OptVecPtrType& opt) {InsatNav2dAction::setOpt(opt);};
-      bool isFeasible(MatDf& traj) const {return InsatNav2dAction::isFeasible(traj);};
-      TrajType optimize(const StateVarsType& s1, const StateVarsType& s2, int thread_id=0) const
-      {return InsatNav2dAction::optimize(s1, s2, thread_id);}
-      TrajType warmOptimize(const TrajType& t1, const TrajType& t2, int thread_id=0) const
-      {return InsatNav2dAction::warmOptimize(t1, t2, thread_id);}
-        TrajType warmOptimize(const TrajType& t, int thread_id=0) const
-        {return InsatNav2dAction::warmOptimize(t, thread_id);}
-      double getCost(const TrajType& traj, int thread_id=0) const
-      {return InsatNav2dAction::getCost(traj, thread_id);}
-=======
->>>>>>> 63dc17f8
     };
 
 }
