--- conflicted
+++ resolved
@@ -24,14 +24,11 @@
 void Planner::SetStartState(const StateVarsType& state_vars)
 {
     start_state_ptr_ = constructState(state_vars);
-<<<<<<< HEAD
 }
 
 void Planner::SetGoalState(const StateVarsType& state_vars)
 {
     throw runtime_error("SetGoalState not implemented!");
-=======
->>>>>>> d8b99bcd
 }
 
 void Planner::SetGoalChecker(function<bool(const StateVarsType&)> callback)
@@ -88,8 +85,6 @@
 
 }
 
-<<<<<<< HEAD
-=======
 void Planner::startTimer()
 {
     t_start_ = chrono::steady_clock::now();
@@ -102,7 +97,6 @@
     return t_elapsed > planner_params_["timeout"];
 }
 
->>>>>>> d8b99bcd
 void Planner::resetStates()
 {
     for (auto it = state_map_.begin(); it != state_map_.end(); ++it)
