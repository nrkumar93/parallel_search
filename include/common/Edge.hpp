#ifndef EDGE_HPP
#define EDGE_HPP

#include <thread>
#include <mutex>
#include <atomic>
#include <common/Types.hpp>
#include <common/Action.hpp>

namespace ps
{

class Edge : public smpl::heap_element
{
    public:
        // Edge(){};
        Edge(StatePtrType parent_ptr, ActionPtrType action_ptr, StatePtrType child_ptr = NULL): 
        parent_state_ptr_(parent_ptr), child_state_ptr_(child_ptr), action_ptr_(action_ptr),
        is_closed_(false), is_eval_(false), is_invalid_(false),
        expansion_priority_(-1), evaluation_priority_(-1),
        cost_(-1)
        {edge_id_ = id_counter_++;};
<<<<<<< HEAD
        // Edge(StatePtrType parent_ptr, ActionPtrType action_ptr): 
        // parent_state_ptr_(parent_ptr), child_state_ptr_(NULL), action_ptr_(action_ptr),
        // is_closed_(false), is_eval_(false), is_invalid_(false),
        // expansion_priority_(-1), evaluation_priority_(-1)
        // {edge_id_ = id_counter_++;};
=======
        Edge(StatePtrType parent_ptr, ActionPtrType action_ptr): 
        parent_state_ptr_(parent_ptr), child_state_ptr_(NULL), action_ptr_(action_ptr),
        is_closed_(false), is_eval_(false), is_invalid_(false),
        expansion_priority_(-1), evaluation_priority_(-1),
        cost_(-1)
        {edge_id_ = id_counter_++;};
>>>>>>> d8b99bcd
        Edge(const Edge& other_edge);
        virtual Edge& operator=(const Edge& other_edge);
        virtual bool operator==(const Edge& other_edge) const;
        
        void SetCost(double cost);
        double GetCost() const;

        void Print(std::string str="");
        static void ResetStateIDCounter(){id_counter_=0;};

        static std::size_t id_counter_;
        std::size_t edge_id_;

        StatePtrType parent_state_ptr_;
        StatePtrType child_state_ptr_;
        ActionPtrType action_ptr_;

        double expansion_priority_;
        double evaluation_priority_;

        std::atomic<bool> is_closed_;
        std::atomic<bool> is_eval_;
        std::atomic<bool> is_invalid_;
 
    private:
        double cost_;
        mutable std::mutex lock_; 
        double roundOff(double value, int prec=3);
};

class IsLesserEdge
{
    public:
        bool operator() (const Edge& lhs, const Edge& rhs);
};

class IsGreaterEdge
{
    public:
        bool operator() (const Edge& lhs, const Edge& rhs);
};

}

#endif<|MERGE_RESOLUTION|>--- conflicted
+++ resolved
@@ -20,20 +20,12 @@
         expansion_priority_(-1), evaluation_priority_(-1),
         cost_(-1)
         {edge_id_ = id_counter_++;};
-<<<<<<< HEAD
         // Edge(StatePtrType parent_ptr, ActionPtrType action_ptr): 
         // parent_state_ptr_(parent_ptr), child_state_ptr_(NULL), action_ptr_(action_ptr),
         // is_closed_(false), is_eval_(false), is_invalid_(false),
-        // expansion_priority_(-1), evaluation_priority_(-1)
+        // expansion_priority_(-1), evaluation_priority_(-1),
+        // cost_(-1)
         // {edge_id_ = id_counter_++;};
-=======
-        Edge(StatePtrType parent_ptr, ActionPtrType action_ptr): 
-        parent_state_ptr_(parent_ptr), child_state_ptr_(NULL), action_ptr_(action_ptr),
-        is_closed_(false), is_eval_(false), is_invalid_(false),
-        expansion_priority_(-1), evaluation_priority_(-1),
-        cost_(-1)
-        {edge_id_ = id_counter_++;};
->>>>>>> d8b99bcd
         Edge(const Edge& other_edge);
         virtual Edge& operator=(const Edge& other_edge);
         virtual bool operator==(const Edge& other_edge) const;
