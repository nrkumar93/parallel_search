--- conflicted
+++ resolved
@@ -181,32 +181,22 @@
             BSplineTraj traj;
             traj.result_ = drake::solvers::Solve(prog);
 
-<<<<<<< HEAD
             if (traj.result_.is_success())
-=======
-            auto disc_traj = sampleTrajectory(traj);
-            if (act->isFeasible(disc_traj, thread_id))
->>>>>>> 63dc17f8
             {
                 traj.traj_ = opt.ReconstructTrajectory(traj.result_);
 
                 auto disc_traj = sampleTrajectory(traj);
-                if (act->isFeasible(disc_traj))
-                {
-<<<<<<< HEAD
+                if (act->isFeasible(disc_traj, thread_id))
+                {
                     traj.disc_traj_ = disc_traj;
                 }
                 else
                 {
                     std::vector<BSplineTraj::TrajInstanceType> traj_trace = optimizeWithCallback(opt, prog);
                     for (int i=traj_trace.size()-1; i>=0; --i)
-=======
-                    auto samp_traj = sampleTrajectory(traj_trace[i]);
-                    if (act->isFeasible(samp_traj, thread_id))
->>>>>>> 63dc17f8
                     {
                         auto samp_traj = sampleTrajectory(traj_trace[i]);
-                        if (act->isFeasible(samp_traj))
+                        if (act->isFeasible(samp_traj, thread_id))
                         {
                             traj.traj_ = traj_trace[i];
                             traj.disc_traj_ = samp_traj;
@@ -221,7 +211,7 @@
             return traj;
         }
 
-        BSplineTraj warmOptimize(const InsatAction* act, const TrajType& traj)
+        BSplineTraj warmOptimize(const InsatAction* act, const TrajType& traj, int thread_id)
         {
             assert(traj.disc_traj_.cols() >= 2);
 
@@ -229,7 +219,7 @@
             t1.disc_traj_ = traj.disc_traj_.leftCols(1);
             t2.disc_traj_ = traj.disc_traj_.rightCols(1);
 
-            return warmOptimize(act, t1, t2);
+            return warmOptimize(act, t1, t2, thread_id);
         }
 
 
